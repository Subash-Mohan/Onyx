--- conflicted
+++ resolved
@@ -26,14 +26,10 @@
   GOOGLE_GMAIL_OAUTH_CREDENTIALS_JSON_STR: ${{ secrets.GOOGLE_GMAIL_OAUTH_CREDENTIALS_JSON_STR }}
   # Slab
   SLAB_BOT_TOKEN: ${{ secrets.SLAB_BOT_TOKEN }}
-<<<<<<< HEAD
-  #ZenDesk
+  # Zendesk
   ZENDESK_SUBDOMAIN: ${{ secrets.ZENDESK_SUBDOMAIN }}
   ZENDESK_EMAIL: ${{ secrets.ZENDESK_EMAIL }}
   ZENDESK_TOKEN: ${{ secrets.ZENDESK_TOKEN }}
-
-
-=======
   # Salesforce
   SF_USERNAME: ${{ secrets.SF_USERNAME }}
   SF_PASSWORD: ${{ secrets.SF_PASSWORD }}
@@ -43,7 +39,6 @@
   AIRTABLE_TEST_TABLE_ID: ${{ secrets.AIRTABLE_TEST_TABLE_ID }}
   AIRTABLE_TEST_TABLE_NAME: ${{ secrets.AIRTABLE_TEST_TABLE_NAME }}
   AIRTABLE_ACCESS_TOKEN: ${{ secrets.AIRTABLE_ACCESS_TOKEN }}
->>>>>>> 7f819479
 jobs:
   connectors-check:
     # See https://runs-on.com/runners/linux/
